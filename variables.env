# Set environment variables in the format KEY=VALUE, 1 per line
# This file will be sourced inside the project container when started.
# NOTE: If you change this file while the project is running, you must restart the project container for changes to take effect.

TENSORBOARD_LOGS_DIRECTORY=/data/tensorboard/logs/
#INTERNAL_API---Value should be either 'no' to work with public endpoints or 'yes' to work with NVIDIA internal endpoints.
INTERNAL_API=no
# Base URL for the Ollama service used for embeddings and local inference
OLLAMA_BASE_URL=http://ollama:11434
<<<<<<< HEAD
# Endpoint for the etcd service used by Milvus.
# Default points to the internal container started in `compose.yaml`.
# Example to override: ETCD_ENDPOINTS=http://my-etcd:2379
#ETCD_ENDPOINTS=http://etcd:2379
=======
# Endpoint for an external etcd instance used by Milvus.
# Example: ETCD_ENDPOINTS=http://host.docker.internal:2379
# Leave empty to use Milvus's embedded etcd.
#ETCD_ENDPOINTS=
>>>>>>> 333757d8
<|MERGE_RESOLUTION|>--- conflicted
+++ resolved
@@ -7,14 +7,7 @@
 INTERNAL_API=no
 # Base URL for the Ollama service used for embeddings and local inference
 OLLAMA_BASE_URL=http://ollama:11434
-<<<<<<< HEAD
 # Endpoint for the etcd service used by Milvus.
 # Default points to the internal container started in `compose.yaml`.
 # Example to override: ETCD_ENDPOINTS=http://my-etcd:2379
 #ETCD_ENDPOINTS=http://etcd:2379
-=======
-# Endpoint for an external etcd instance used by Milvus.
-# Example: ETCD_ENDPOINTS=http://host.docker.internal:2379
-# Leave empty to use Milvus's embedded etcd.
-#ETCD_ENDPOINTS=
->>>>>>> 333757d8
