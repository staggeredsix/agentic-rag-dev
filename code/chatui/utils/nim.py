--- conflicted
+++ resolved
@@ -21,49 +21,25 @@
 from chatui.utils import gpu_compatibility
 import os
 
+class CustomChatOpenAI(BaseChatModel):
+    """ This is a custom built class for using LangChain to chat with custom OpenAI API-compatible endpoints, eg. NIMs. """
 
-class CustomChatOpenAI(BaseChatModel):
-    """Custom class for using LangChain with OpenAI-compatible endpoints such as Ollama."""
-
-<<<<<<< HEAD
-    custom_endpoint: str = Field(
-        None, description="Endpoint of remotely running Ollama container"
-    )
-    port: Optional[str] = "8000"
-    model_name: Optional[str] = "meta/llama-3.1-8b-instruct"
-=======
     custom_endpoint: str = Field(None, description='Endpoint of remotely running NIM')
     port: Optional[str] = "11434"
     model_name: Optional[str] = "llama2:7b"
->>>>>>> e75b79bb
     temperature: Optional[float] = 0.0
     gpu_type: Optional[str] = None
     gpu_count: Optional[str] = None
 
-<<<<<<< HEAD
-    def __init__(
-        self,
-        custom_endpoint,
-        port="8000",
-        model_name="meta/llama-3.1-8b-instruct",
-        gpu_type=None,
-        gpu_count=None,
-        temperature=0.0,
-        **kwargs,
-    ):
-=======
     def __init__(self, custom_endpoint, port="11434", model_name="llama2:7b",
                  gpu_type=None, gpu_count=None, temperature=0.0, **kwargs):
->>>>>>> e75b79bb
         super().__init__(**kwargs)
         if gpu_type and gpu_count:
             compatibility = gpu_compatibility.get_compatible_models(gpu_type, gpu_count)
             if compatibility["warning_message"]:
                 raise ValueError(compatibility["warning_message"])
             if model_name not in compatibility["compatible_models"]:
-                raise ValueError(
-                    f"Model {model_name} is not compatible with {gpu_type} ({gpu_count} GPUs)"
-                )
+                raise ValueError(f"Model {model_name} is not compatible with {gpu_type} ({gpu_count} GPUs)")
         self.custom_endpoint = custom_endpoint
         self.port = port
         self.model_name = model_name
@@ -73,46 +49,45 @@
 
     @property
     def _llm_type(self) -> str:
-        return "llama"
-
+        return 'llama'
+        
     def _generate(self, messages, stop=None, run_manager=None, **kwargs):
         response = self._call_custom_endpoint(messages)
         return self._create_chat_result(response)
-
+    
     def _call_custom_endpoint(self, messages, **kwargs):
         import openai
         import json
-
+        
         openai.api_key = os.getenv("OPENAI_API_KEY", "xyz")  # Better API key handling
         openai.base_url = f"http://{self.custom_endpoint}:{self.port}/v1/"
-
+        
         obj = json.loads(dumps(messages))
-
+        
         config = {
             "model": self.model_name,
             "messages": [{"role": "user", "content": obj[0]["kwargs"]["content"]}],
             "temperature": self.temperature,
         }
-
+        
         if self.gpu_type and self.gpu_count:
-            config["gpu_config"] = {"type": self.gpu_type, "count": self.gpu_count}
-
+            config["gpu_config"] = {
+                "type": self.gpu_type,
+                "count": self.gpu_count
+            }
+        
         try:
             response = openai.chat.completions.create(**config)
             return response
         except Exception as e:
             if self.gpu_type and self.gpu_count:
-                raise ValueError(
-                    f"Error with GPU configuration ({self.gpu_type}, {self.gpu_count} GPUs): {str(e)}"
-                )
+                raise ValueError(f"Error with GPU configuration ({self.gpu_type}, {self.gpu_count} GPUs): {str(e)}")
             raise e
-
+    
     def _create_chat_result(self, response):
         from langchain_core.messages import ChatMessage
         from langchain_core.outputs import ChatResult, ChatGeneration
-
-        message = ChatMessage(
-            content=response.choices[0].message.content, role="assistant"
-        )
+        
+        message = ChatMessage(content=response.choices[0].message.content, role="assistant")
         generation = ChatGeneration(message=message)
         return ChatResult(generations=[generation])