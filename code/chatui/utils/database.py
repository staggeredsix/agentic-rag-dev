--- conflicted
+++ resolved
@@ -125,11 +125,9 @@
         vectorstore = Milvus.from_documents(
             documents=doc_splits,
             embedding=OllamaEmbeddings(model=EMBEDDINGS_MODEL, base_url=OLLAMA_BASE_URL),
-<<<<<<< HEAD
+
             collection_name=COLLECTION_NAME,
-=======
-            collection_name="rag_milvus",
->>>>>>> 139a23a8
+
             connection_args=CUSTOM_MILVUS_CONNECTION,
             drop_old=True,
         )
@@ -189,11 +187,9 @@
         vectorstore = Milvus.from_documents(
             doc_splits,
             OllamaEmbeddings(model=EMBEDDINGS_MODEL, base_url=OLLAMA_BASE_URL),
-<<<<<<< HEAD
+
             collection_name=COLLECTION_NAME,
-=======
-            collection_name="rag_milvus",
->>>>>>> 139a23a8
+
             connection_args=CUSTOM_MILVUS_CONNECTION,
             drop_old=True,
         )
@@ -231,11 +227,9 @@
 
 
 def _clear(
-<<<<<<< HEAD
+
     collection_name: str = COLLECTION_NAME,
-=======
-    collection_name: str = "rag_milvus",
->>>>>>> 139a23a8
+
 ):
     """Clear the Milvus collection by dropping and recreating it."""
     try:
@@ -254,11 +248,8 @@
     """Return the retriever object of the Milvus vector store."""
     vectorstore = Milvus(
         embedding_function=OllamaEmbeddings(model=EMBEDDINGS_MODEL, base_url=OLLAMA_BASE_URL),
-<<<<<<< HEAD
+
         collection_name=COLLECTION_NAME,
-=======
-        collection_name="rag_milvus",
->>>>>>> 139a23a8
         connection_args=CUSTOM_MILVUS_CONNECTION,
     )
     retriever = vectorstore.as_retriever()
