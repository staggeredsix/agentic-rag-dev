# Agentic RAG - Web Search with Accuracy and Hallucination Controls

### Boost RAG with an Agentic Layer
- **Route**: Checks the RAG context for relevance to the query and adds live web search if the context is thin
- **Evaluate**: Checks responses for relevance and accuracy, flags hallucinations
- **Iterate**: Goes through multiple evaluation and generation cycles

### Modify Agentic RAG
- **Edit Prompts**: Customize results through your own prompts
- **Change Parameters**: Adjust agent behavior through parameters and runtime variables
- **Look and Feel**: Change the agent and UI by editing the code yourself

### Inference Your Way
- **Self-Hosted**: Uses a local Ollama container by default

## Get Started 

#### This README has three modes:
- **Easy Mode**: Use the application
- **Intermediate Mode**: Modify the application
- **Advanced Mode**: Self-host gpus for inference

### Prerequisites - AI Workbench and an Internet Connection

> You can run Agentic RAG without Workbench, but this README requires [NVIDIA AI Workbench](https://www.nvidia.com/en-us/deep-learning-ai/solutions/data-science/workbench/) installed.
> See [how to install it here](https://docs.nvidia.com/ai-workbench/user-guide/latest/installation/overview.html).

> You need internet because Agentic RAG relies on Tavily for web search results.

### Easy Mode (< 5 minutes if Workbench installed)
1. Get a Tavily API key:
   - ``TAVILY_API_KEY`` → [Generate](https://tavily.com)
2. **Clone** this repo with AI Workbench > [configure the keys](https://docs.nvidia.com/ai-workbench/user-guide/latest/environment/variables.html#basic-usage-for-environment-variables) when prompted.  
3. Click **Open Chat** > Go to the **Document** tab in the web app > Click **Add to Context**.  
4. Type in your question > Hit enter - answers come from your local Ollama model.

## Details for the README Modes
<details>
<summary><strong>Click to Expand Easy Mode</strong></summary>

<img src="data/readme-images/static/agentic-rag-screen-shot.png" width="80%" height="auto" alt="Agentic RAG Web App Screenshot">

### Clone Project > Start Chat >  Create Context >  Ask Questions


| Steps | What can go wrong | Screen shot |
|------|--------------------|-------------|
| 1. Open the Desktop App > Select [local](https://docs.nvidia.com/ai-workbench/user-guide/latest/locations/locations.html). | Probably a  Docker Desktop issue (if selected on install). **Fix**:  See [troubleshooting here](https://docs.nvidia.com/ai-workbench/user-guide/latest/troubleshooting/troubleshooting.html) | <p align="center"><img src="./data/readme-images/desktop-icon.png" width="120" alt="Desktop App Icon"></p> |
| 2. Click **Clone Project** > Paste repository [URL](https://github.com/NVIDIA/workbench-example-agentic-rag) > **Clone** | Incorrect URL. **Fix**: use the correct URL. | <img src="./data/readme-images/clone-button.png" width="250" height="auto" alt="Clone Button"> |
| 3. Click **Resolve Now** > Enter your Tavily API key. | You don't see the banner. **Fix**: go to **Project Container > Variables > Configure** for API keys. See [docs here](https://docs.nvidia.com/ai-workbench/user-guide/latest/environment/variables.html) | <img src="./data/readme-images/resolve-now.png" width="200" height="auto" alt="Resolve Now Warning"> |
| 4. Click **Open Chat**. | Very little can go wrong here | <img src="./data/readme-images/open-chat-screen-shot.png" width="250" height="auto" alt="Open Chat Button"> |
| 5. Click **Documents > Create Context**. | Incorrect API key. Fix per Step 3 above. | <img src="./data/readme-images/add-to-context-button.png" width="300" height="auto" alt="Add to Context Button"> |
| 6. Type question > Hit  enter. |  Incorrect API key. Fix per Step 3 above. | <img src="./data/readme-images/hit-enter.png" width="200" height="auto" alt="Chat Text"> |

### Clear Context > Change URLs > Create Context  > Ask Questions

Use these steps when you want to work with your own documents and your own prompts.

| Steps | What can go wrong | Screen shot | 
|------|--------------------|-------------|
| 1. Click **Documents > Clear Context**. | Very little. | Vector DB reset. |
| 2. Delete the URLs > Add your own > Click **Add to Context**. |   URLs that can't be resolved. **Fix**: Enter appropriate URLs | New context. |
| 3. Type question > Hit enter. |  Incorrect API key. **Fix**: Fix per Step 3 in table above. | Triggers the agent. |


</details>

<details>
<summary><strong>Click to Expand Intermediate Mode</strong></summary>

## Intermediate Mode
<img src="code/chatui/static/agentic-flow.png" width="100%" height="auto" alt="Diagram of Agentic Framework">

#### See [Full Intermediate Mode Instructions Here](agentic-rag-docs/intermediate-edit-code.md)

This application is a quick prototype and not a robust piece of software. So there are **many** opportunities to improve it.

1. [Fork](https://docs.github.com/en/pull-requests/collaborating-with-pull-requests/working-with-forks/fork-a-repo#forking-a-repository) this project to your own GitHub account. Then clone it in Workbench
2. [Add VS Code to the project](https://docs.nvidia.com/ai-workbench/user-guide/latest/applications/vs-code.html)
3. Create an ``experiment`` branch to protect main
4. Open VS Code from the Desktop App and edit the application code
   - Change recursion limit, number of web sites returned by Tavily, whether previous searches are saved
   - Add new endpoints from build.nvidia.com
   - Change the look and feel of the Gradio app or add new features
   - Modify the agent
   - Fix any bugs you find


</details>

<details>
<summary><strong>Click to Expand Advanced Mode</strong></summary>

## Advanced Mode
### See [Full Advanced Mode Instructions Here](agentic-rag-docs/self-host.md).
Use these details if you want to modify the application, e.g. by configuring prompts, adding your own endpoints, changing the Gradio app or whatever else occurs to you.

1. Set up a Linux box with an NVIDIA GPU and Docker.
2. Deploy an Ollama container or an NVIDIA NIM on that host.
   - The compose file automatically pulls the model specified by `OLLAMA_MODEL` in `variables.env` when the Ollama container starts. Change this value to use a different LLM.
<<<<<<< HEAD
3. Documents are embedded into a local Chroma vector database stored under `data/`.
   No additional vector database services are required.
=======
3. Start the Milvus container from `compose.yaml` using Docker Compose, or build a monolithic image from `docker/milvus`.
   - Build the single-container image with `docker build -t agentic-milvus docker/milvus`.
   - Run it with `docker run -p 19530:19530 -p 9091:9091 -p 9000:9000 -p 2379:2379 agentic-milvus`.
   - The compose file configures Milvus to run in standalone mode with GPU support.
   - The `milvus` service is multi-arch and works on arm64 systems including NVIDIA Blackwell.

   - Milvus uses an **internal etcd** service at `http://etcd:2379` by default. Set `ETCD_ENDPOINTS` if you want to connect to a different etcd instance.
   - If Milvus fails to start or connect, see [Milvus Troubleshooting](agentic-rag-docs/milvus-troubleshooting.md).

4. Configure the chat app to use the self-hosted endpoint.
   - The app automatically connects to the `milvus` service defined in `compose.yaml`.
     Set `MILVUS_HOST` only if your vector database runs elsewhere.

>>>>>>> bfc3a7c3




</details>

# License
This NVIDIA AI Workbench example project is under the [Apache 2.0 License](https://github.com/NVIDIA/workbench-example-agentic-rag/blob/main/LICENSE.txt)

This project may utilize additional third-party open source software projects. Review the license terms of these open source projects before use. Third party components used as part of this project are subject to their separate legal notices or terms that accompany the components. You are responsible for confirming compliance with third-party component license terms and requirements. 

| :question: Have Questions?  |
| :---------------------------|
| Please direct any issues, fixes, suggestions, and discussion on this project to the DevZone Members Only Forum thread [here](https://forums.developer.nvidia.com/t/support-workbench-example-project-agentic-rag/303414) |



## Other Resources
<!-- Links -->
[:arrow_down: Download AI Workbench](https://www.nvidia.com/en-us/deep-learning-ai/solutions/data-science/workbench/) | [:book: User Guide](https://docs.nvidia.com/ai-workbench/) |[:open_file_folder: Other Projects](https://docs.nvidia.com/ai-workbench/user-guide/latest/quickstart/example-projects.html) | [:rotating_light: User Forum](https://forums.developer.nvidia.com/t/support-workbench-example-project-agentic-rag/303414)
<|MERGE_RESOLUTION|>--- conflicted
+++ resolved
@@ -98,24 +98,9 @@
 1. Set up a Linux box with an NVIDIA GPU and Docker.
 2. Deploy an Ollama container or an NVIDIA NIM on that host.
    - The compose file automatically pulls the model specified by `OLLAMA_MODEL` in `variables.env` when the Ollama container starts. Change this value to use a different LLM.
-<<<<<<< HEAD
 3. Documents are embedded into a local Chroma vector database stored under `data/`.
    No additional vector database services are required.
-=======
-3. Start the Milvus container from `compose.yaml` using Docker Compose, or build a monolithic image from `docker/milvus`.
-   - Build the single-container image with `docker build -t agentic-milvus docker/milvus`.
-   - Run it with `docker run -p 19530:19530 -p 9091:9091 -p 9000:9000 -p 2379:2379 agentic-milvus`.
-   - The compose file configures Milvus to run in standalone mode with GPU support.
-   - The `milvus` service is multi-arch and works on arm64 systems including NVIDIA Blackwell.
 
-   - Milvus uses an **internal etcd** service at `http://etcd:2379` by default. Set `ETCD_ENDPOINTS` if you want to connect to a different etcd instance.
-   - If Milvus fails to start or connect, see [Milvus Troubleshooting](agentic-rag-docs/milvus-troubleshooting.md).
-
-4. Configure the chat app to use the self-hosted endpoint.
-   - The app automatically connects to the `milvus` service defined in `compose.yaml`.
-     Set `MILVUS_HOST` only if your vector database runs elsewhere.
-
->>>>>>> bfc3a7c3
 
 
 
