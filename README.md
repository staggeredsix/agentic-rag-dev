# Agentic RAG - Web Search with Accuracy and Hallucination Controls

### Boost RAG with an Agentic Layer
- **Route**: Checks the RAG context for relevance to the query and adds live web search if the context is thin
- **Evaluate**: Checks responses for relevance and accuracy, flags hallucinations
- **Iterate**: Goes through multiple evaluation and generation cycles

### Modify Agentic RAG
- **Edit Prompts**: Customize results through your own prompts
- **Change Parameters**: Adjust agent behavior through parameters and runtime variables
- **Look and Feel**: Change the agent and UI by editing the code yourself

### Inference Your Way
<<<<<<< HEAD
- **Free Endpoints**: use free endpoints on build.nvidia.com
- **Self-Hosted**: Point to a lightweight Ollama container on your own GPUs
=======
- **Self-Hosted**: Uses a local Ollama container by default
>>>>>>> 7045dfc0

## Get Started 

#### This README has three modes:
- **Easy Mode**: Use the application
- **Intermediate Mode**: Modify the application
- **Advanced Mode**: Self-host gpus for inference

### Prerequisites - AI Workbench and an Internet Connection

> You can run Agentic RAG without Workbench, but this README requires [NVIDIA AI Workbench](https://www.nvidia.com/en-us/deep-learning-ai/solutions/data-science/workbench/) installed.
> See [how to install it here](https://docs.nvidia.com/ai-workbench/user-guide/latest/installation/overview.html).

> You need internet because Agentic RAG relies on Tavily for web search results.

### Easy Mode (< 5 minutes if Workbench installed)
1. Get a Tavily API key:
   - ``TAVILY_API_KEY`` → [Generate](https://tavily.com)
2. **Clone** this repo with AI Workbench > [configure the keys](https://docs.nvidia.com/ai-workbench/user-guide/latest/environment/variables.html#basic-usage-for-environment-variables) when prompted.  
3. Click **Open Chat** > Go to the **Document** tab in the web app > Click **Add to Context**.  
4. Type in your question > Hit enter - answers come from your local Ollama model.

## Details for the README Modes
<details>
<summary><strong>Click to Expand Easy Mode</strong></summary>

<img src="data/readme-images/static/agentic-rag-screen-shot.png" width="80%" height="auto" alt="Agentic RAG Web App Screenshot">

### Clone Project > Start Chat >  Create Context >  Ask Questions


| Steps | What can go wrong | Screen shot |
|------|--------------------|-------------|
| 1. Open the Desktop App > Select [local](https://docs.nvidia.com/ai-workbench/user-guide/latest/locations/locations.html). | Probably a  Docker Desktop issue (if selected on install). **Fix**:  See [troubleshooting here](https://docs.nvidia.com/ai-workbench/user-guide/latest/troubleshooting/troubleshooting.html) | <p align="center"><img src="./data/readme-images/desktop-icon.png" width="120" alt="Desktop App Icon"></p> |
| 2. Click **Clone Project** > Paste repository [URL](https://github.com/NVIDIA/workbench-example-agentic-rag) > **Clone** | Incorrect URL. **Fix**: use the correct URL. | <img src="./data/readme-images/clone-button.png" width="250" height="auto" alt="Clone Button"> |
| 3. Click **Resolve Now** > Enter your Tavily API key. | You don't see the banner. **Fix**: go to **Project Container > Variables > Configure** for API keys. See [docs here](https://docs.nvidia.com/ai-workbench/user-guide/latest/environment/variables.html) | <img src="./data/readme-images/resolve-now.png" width="200" height="auto" alt="Resolve Now Warning"> |
| 4. Click **Open Chat**. | Very little can go wrong here | <img src="./data/readme-images/open-chat-screen-shot.png" width="250" height="auto" alt="Open Chat Button"> |
| 5. Click **Documents > Create Context**. | Incorrect API key. Fix per Step 3 above. | <img src="./data/readme-images/add-to-context-button.png" width="300" height="auto" alt="Add to Context Button"> |
| 6. Type question > Hit  enter. |  Incorrect API key. Fix per Step 3 above. | <img src="./data/readme-images/hit-enter.png" width="200" height="auto" alt="Chat Text"> |

### Clear Context > Change URLs > Create Context  > Ask Questions

Use these steps when you want to work with your own documents and your own prompts.

| Steps | What can go wrong | Screen shot | 
|------|--------------------|-------------|
| 1. Click **Documents > Clear Context**. | Very little. | Vector DB reset. |
| 2. Delete the URLs > Add your own > Click **Add to Context**. |   URLs that can't be resolved. **Fix**: Enter appropriate URLs | New context. |
| 3. Type question > Hit enter. |  Incorrect API key. **Fix**: Fix per Step 3 in table above. | Triggers the agent. |


</details>

<details>
<summary><strong>Click to Expand Intermediate Mode</strong></summary>

## Intermediate Mode
<img src="code/chatui/static/agentic-flow.png" width="100%" height="auto" alt="Diagram of Agentic Framework">

#### See [Full Intermediate Mode Instructions Here](agentic-rag-docs/intermediate-edit-code.md)

This application is a quick prototype and not a robust piece of software. So there are **many** opportunities to improve it.

1. [Fork](https://docs.github.com/en/pull-requests/collaborating-with-pull-requests/working-with-forks/fork-a-repo#forking-a-repository) this project to your own GitHub account. Then clone it in Workbench
2. [Add VS Code to the project](https://docs.nvidia.com/ai-workbench/user-guide/latest/applications/vs-code.html)
3. Create an ``experiment`` branch to protect main
4. Open VS Code from the Desktop App and edit the application code
   - Change recursion limit, number of web sites returned by Tavily, whether previous searches are saved
   - Add new endpoints from build.nvidia.com
   - Change the look and feel of the Gradio app or add new features
   - Modify the agent
   - Fix any bugs you find


</details>

<details>
<summary><strong>Click to Expand Advanced Mode</strong></summary>

## Advanced Mode
### See [Full Advanced Mode Instructions Here](agentic-rag-docs/self-host.md).
Use these details if you want to modify the application, e.g. by configuring prompts, adding your own endpoints, changing the Gradio app or whatever else occurs to you.

1. Set up a Linux box with an NVIDIA GPU and Docker.
2. Deploy a lightweight Ollama container on that host.
3. Configure the chat app to use the self-hosted endpoint.




</details>

# License
This NVIDIA AI Workbench example project is under the [Apache 2.0 License](https://github.com/NVIDIA/workbench-example-agentic-rag/blob/main/LICENSE.txt)

This project may utilize additional third-party open source software projects. Review the license terms of these open source projects before use. Third party components used as part of this project are subject to their separate legal notices or terms that accompany the components. You are responsible for confirming compliance with third-party component license terms and requirements. 

| :question: Have Questions?  |
| :---------------------------|
| Please direct any issues, fixes, suggestions, and discussion on this project to the DevZone Members Only Forum thread [here](https://forums.developer.nvidia.com/t/support-workbench-example-project-agentic-rag/303414) |



## Other Resources
<!-- Links -->
[:arrow_down: Download AI Workbench](https://www.nvidia.com/en-us/deep-learning-ai/solutions/data-science/workbench/) | [:book: User Guide](https://docs.nvidia.com/ai-workbench/) |[:open_file_folder: Other Projects](https://docs.nvidia.com/ai-workbench/user-guide/latest/quickstart/example-projects.html) | [:rotating_light: User Forum](https://forums.developer.nvidia.com/t/support-workbench-example-project-agentic-rag/303414)
<|MERGE_RESOLUTION|>--- conflicted
+++ resolved
@@ -11,12 +11,7 @@
 - **Look and Feel**: Change the agent and UI by editing the code yourself
 
 ### Inference Your Way
-<<<<<<< HEAD
-- **Free Endpoints**: use free endpoints on build.nvidia.com
-- **Self-Hosted**: Point to a lightweight Ollama container on your own GPUs
-=======
 - **Self-Hosted**: Uses a local Ollama container by default
->>>>>>> 7045dfc0
 
 ## Get Started 
 
@@ -100,8 +95,8 @@
 ### See [Full Advanced Mode Instructions Here](agentic-rag-docs/self-host.md).
 Use these details if you want to modify the application, e.g. by configuring prompts, adding your own endpoints, changing the Gradio app or whatever else occurs to you.
 
-1. Set up a Linux box with an NVIDIA GPU and Docker.
-2. Deploy a lightweight Ollama container on that host.
+1. Set up a Linux box with an NVIDIA GPU and Docker.  
+2. Deploy an Ollama container or an NVIDIA NIM on that host.  
 3. Configure the chat app to use the self-hosted endpoint.
 
 
