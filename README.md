# Agentic RAG - Web Search with Accuracy and Hallucination Controls

### Boost RAG with an Agentic Layer
- **Route**: Checks the RAG context for relevance to the query and adds live web search if the context is thin
- **Evaluate**: Checks responses for relevance and accuracy, flags hallucinations
- **Iterate**: Goes through multiple evaluation and generation cycles

### Modify Agentic RAG
- **Edit Prompts**: Customize results through your own prompts
- **Change Parameters**: Adjust agent behavior through parameters and runtime variables
- **Look and Feel**: Change the agent and UI by editing the code yourself

### Inference Your Way
- **Self-Hosted**: Uses a local Ollama container by default

## Get Started 

#### This README has three modes:
- **Easy Mode**: Use the application
- **Intermediate Mode**: Modify the application
- **Advanced Mode**: Self-host gpus for inference

### Prerequisites - AI Workbench and an Internet Connection

> You can run Agentic RAG without Workbench, but this README requires [NVIDIA AI Workbench](https://www.nvidia.com/en-us/deep-learning-ai/solutions/data-science/workbench/) installed.
> See [how to install it here](https://docs.nvidia.com/ai-workbench/user-guide/latest/installation/overview.html).

> You need internet because Agentic RAG relies on Tavily for web search results.

### Easy Mode (< 5 minutes if Workbench installed)
1. Get a Tavily API key:
   - ``TAVILY_API_KEY`` → [Generate](https://tavily.com)
2. **Clone** this repo with AI Workbench > [configure the keys](https://docs.nvidia.com/ai-workbench/user-guide/latest/environment/variables.html#basic-usage-for-environment-variables) when prompted.  
3. Click **Open Chat** > Go to the **Document** tab in the web app > Click **Add to Context**.  
4. Type in your question > Hit enter - answers come from your local Ollama model.

## Details for the README Modes
<details>
<summary><strong>Click to Expand Easy Mode</strong></summary>

<img src="data/readme-images/static/agentic-rag-screen-shot.png" width="80%" height="auto" alt="Agentic RAG Web App Screenshot">

### Clone Project > Start Chat >  Create Context >  Ask Questions


| Steps | What can go wrong | Screen shot |
|------|--------------------|-------------|
| 1. Open the Desktop App > Select [local](https://docs.nvidia.com/ai-workbench/user-guide/latest/locations/locations.html). | Probably a  Docker Desktop issue (if selected on install). **Fix**:  See [troubleshooting here](https://docs.nvidia.com/ai-workbench/user-guide/latest/troubleshooting/troubleshooting.html) | <p align="center"><img src="./data/readme-images/desktop-icon.png" width="120" alt="Desktop App Icon"></p> |
| 2. Click **Clone Project** > Paste repository [URL](https://github.com/NVIDIA/workbench-example-agentic-rag) > **Clone** | Incorrect URL. **Fix**: use the correct URL. | <img src="./data/readme-images/clone-button.png" width="250" height="auto" alt="Clone Button"> |
| 3. Click **Resolve Now** > Enter your Tavily API key. | You don't see the banner. **Fix**: go to **Project Container > Variables > Configure** for API keys. See [docs here](https://docs.nvidia.com/ai-workbench/user-guide/latest/environment/variables.html) | <img src="./data/readme-images/resolve-now.png" width="200" height="auto" alt="Resolve Now Warning"> |
| 4. Click **Open Chat**. | Very little can go wrong here | <img src="./data/readme-images/open-chat-screen-shot.png" width="250" height="auto" alt="Open Chat Button"> |
| 5. Click **Documents > Create Context**. | Incorrect API key. Fix per Step 3 above. | <img src="./data/readme-images/add-to-context-button.png" width="300" height="auto" alt="Add to Context Button"> |
| 6. Type question > Hit  enter. |  Incorrect API key. Fix per Step 3 above. | <img src="./data/readme-images/hit-enter.png" width="200" height="auto" alt="Chat Text"> |

### Clear Context > Change URLs > Create Context  > Ask Questions

Use these steps when you want to work with your own documents and your own prompts.

| Steps | What can go wrong | Screen shot | 
|------|--------------------|-------------|
| 1. Click **Documents > Clear Context**. | Very little. | Vector DB reset. |
| 2. Delete the URLs > Add your own > Click **Add to Context**. |   URLs that can't be resolved. **Fix**: Enter appropriate URLs | New context. |
| 3. Type question > Hit enter. |  Incorrect API key. **Fix**: Fix per Step 3 in table above. | Triggers the agent. |


</details>

<details>
<summary><strong>Click to Expand Intermediate Mode</strong></summary>

## Intermediate Mode
<img src="code/chatui/static/agentic-flow.png" width="100%" height="auto" alt="Diagram of Agentic Framework">

#### See [Full Intermediate Mode Instructions Here](agentic-rag-docs/intermediate-edit-code.md)

This application is a quick prototype and not a robust piece of software. So there are **many** opportunities to improve it.

1. [Fork](https://docs.github.com/en/pull-requests/collaborating-with-pull-requests/working-with-forks/fork-a-repo#forking-a-repository) this project to your own GitHub account. Then clone it in Workbench
2. [Add VS Code to the project](https://docs.nvidia.com/ai-workbench/user-guide/latest/applications/vs-code.html)
3. Create an ``experiment`` branch to protect main
4. Open VS Code from the Desktop App and edit the application code
   - Change recursion limit, number of web sites returned by Tavily, whether previous searches are saved
   - Add new endpoints from build.nvidia.com
   - Change the look and feel of the Gradio app or add new features
   - Modify the agent
   - Fix any bugs you find


</details>

<details>
<summary><strong>Click to Expand Advanced Mode</strong></summary>

## Advanced Mode
### See [Full Advanced Mode Instructions Here](agentic-rag-docs/self-host.md).
Use these details if you want to modify the application, e.g. by configuring prompts, adding your own endpoints, changing the Gradio app or whatever else occurs to you.

1. Set up a Linux box with an NVIDIA GPU and Docker.
2. Deploy an Ollama container or an NVIDIA NIM on that host.
   - The compose file automatically pulls the model specified by `OLLAMA_MODEL` in `variables.env` when the Ollama container starts. Change this value to use a different LLM.
3. Start the Milvus container from `compose.yaml` using Docker Compose, or build a monolithic image from `docker/milvus`.
   - Build the single-container image with `docker build -t agentic-milvus docker/milvus`.
   - Run it with `docker run -p 19530:19530 -p 9091:9091 -p 9000:9000 -p 2379:2379 agentic-milvus`.
   - The compose file configures Milvus to run in standalone mode with GPU support.
   - The `milvus` service is multi-arch and works on arm64 systems including NVIDIA Blackwell.

   - Milvus uses an **internal etcd** service at `http://etcd:2379` by default. Set `ETCD_ENDPOINTS` if you want to connect to a different etcd instance.
   - If Milvus fails to start or connect, see [Milvus Troubleshooting](agentic-rag-docs/milvus-troubleshooting.md).

4. Configure the chat app to use the self-hosted endpoint.
<<<<<<< HEAD
   - The app automatically connects to the `milvus` service defined in `compose.yaml`.
     Set `MILVUS_HOST` only if your vector database runs elsewhere.
=======
   - Set `MILVUS_HOST=milvus` so the app connects to the Milvus service defined in `compose.yaml`.
>>>>>>> 0860d855




</details>

# License
This NVIDIA AI Workbench example project is under the [Apache 2.0 License](https://github.com/NVIDIA/workbench-example-agentic-rag/blob/main/LICENSE.txt)

This project may utilize additional third-party open source software projects. Review the license terms of these open source projects before use. Third party components used as part of this project are subject to their separate legal notices or terms that accompany the components. You are responsible for confirming compliance with third-party component license terms and requirements. 

| :question: Have Questions?  |
| :---------------------------|
| Please direct any issues, fixes, suggestions, and discussion on this project to the DevZone Members Only Forum thread [here](https://forums.developer.nvidia.com/t/support-workbench-example-project-agentic-rag/303414) |



## Other Resources
<!-- Links -->
[:arrow_down: Download AI Workbench](https://www.nvidia.com/en-us/deep-learning-ai/solutions/data-science/workbench/) | [:book: User Guide](https://docs.nvidia.com/ai-workbench/) |[:open_file_folder: Other Projects](https://docs.nvidia.com/ai-workbench/user-guide/latest/quickstart/example-projects.html) | [:rotating_light: User Forum](https://forums.developer.nvidia.com/t/support-workbench-example-project-agentic-rag/303414)
<|MERGE_RESOLUTION|>--- conflicted
+++ resolved
@@ -108,12 +108,9 @@
    - If Milvus fails to start or connect, see [Milvus Troubleshooting](agentic-rag-docs/milvus-troubleshooting.md).
 
 4. Configure the chat app to use the self-hosted endpoint.
-<<<<<<< HEAD
    - The app automatically connects to the `milvus` service defined in `compose.yaml`.
      Set `MILVUS_HOST` only if your vector database runs elsewhere.
-=======
-   - Set `MILVUS_HOST=milvus` so the app connects to the Milvus service defined in `compose.yaml`.
->>>>>>> 0860d855
+
 
 
 
